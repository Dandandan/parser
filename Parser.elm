--- conflicted
+++ resolved
@@ -18,12 +18,12 @@
 import String
 import Result (..)
 import List
-<<<<<<< HEAD
+import List (..)
 import Lazy (..)
 
-data Parser a r = Direct ([a] -> [(r, [a])]) | Delayed (Lazy ([a] -> [(r, [a])]))
+type Parser a r = Direct (List a -> List (r, List a)) | Delayed (Lazy (List a -> List (r, List a)))
 
-funP : Parser a r -> [a] -> [(r, [a])]
+funP : Parser a r -> List a -> List (r, List a)
 funP p = case p of
            Direct f  -> f
            Delayed d -> force d
@@ -31,24 +31,13 @@
 {-| For realizing recursive grammars -}
 recursively : (() -> Parser a r) -> Parser a r
 recursively t = Delayed << lazy <| \() -> funP (t ())
-=======
-import List (..)
-
-type alias Parser a r = List a -> List (r, List a)
->>>>>>> e3c18a61
 
 {-| Parse a list using a parser, return list of results -}
 parse : Parser a r -> List a -> Result String (List r)
 parse p xs =
-<<<<<<< HEAD
   case funP p xs of
-    ((r,_)::_) -> Right r
-    _          -> Left "parse error"
-=======
-  case p xs of
     [] -> Err "parse error"
     xs -> Ok (List.map fst xs)
->>>>>>> e3c18a61
 
 {-| The parser record makes things look nicer when using command syntax -}
 parser : { andThen : Parser s a -> (a -> Parser s b) -> Parser s b }
@@ -64,11 +53,7 @@
 
 {-| Parser that satisfies a given predicate -}
 satisfy : (a -> Bool) -> Parser a a
-<<<<<<< HEAD
 satisfy p = Direct <| \xs ->
-=======
-satisfy p xs =
->>>>>>> e3c18a61
   case xs of
     [] -> []
     (x::xs') -> if p x then [(x, xs')] else []
@@ -97,20 +82,12 @@
 optional p x = p `or` succeed x
 
 {-| Parses zero or more occurences of a parser -}
-<<<<<<< HEAD
-many : Parser a r -> Parser a [r]
+many : Parser a r -> Parser a (List r)
 many p = --(::) <$> p <*> many p <|> succeed [] (lazy version)
   Direct <| \xs ->
     case funP p xs of
         [] -> funP (succeed []) xs
         _ -> funP ((::) `map` p `and` many p) xs
-=======
-many : Parser a r -> Parser a (List r)
-many p xs = --(::) <$> p <*> many p <|> succeed [] (lazy version)
-    case p xs of
-        [] -> succeed [] xs
-        _ -> ((::) `map` p `and` many p) xs
->>>>>>> e3c18a61
 
 {-| Parses one or more occurences of a parser -}
 some : Parser a r -> Parser a (List r)
